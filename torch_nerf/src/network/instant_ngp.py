"""
Pytorch implementation of MLP used in Instant Neural Graphics Primitives (SIGGRAPH 2022).
"""

from typing import Tuple

import torch
import torch.nn as nn


class InstantNeRF(nn.Module):
    """
    A neural network that approximates neural radiance fields.

    This class implements the NeRF model described in the paper
    'Instant Neural Graphics Primitives with a Multiresolution Hash Encoding
    (SIGGRAPH 2022, Best Paper)'. For architecture details, please refer to the
    Section 5.4 of the paper.

    Attributes:
        pos_dim (int): Dimensionality of coordinate vectors of sample points.
        view_dir_dim (int): Dimensionality of view direction vectors.
        num_level (int): Number of grid resolution levels.
        max_entry_per_level (int): Number of entries in the hash table.
        table_min_res (int): The coarest voxel grid resolution.
        table_max_res (int): The finest voxel grid resolution.
        density_feat_dim (int): Dimensionality of feature vector within density network.
        color_feat_dim (int): Dimensionality of feature vector within color network.
        table_feat_dim (int): Dimensionality of feature vectors stored as entries of the hash table.
        is_hdr (int): A flag for switching output activation of the color MLP.
    """

    def __init__(
        self,
        pos_dim: int,
        view_dir_dim: int,
        num_level: int,
        log_max_entry_per_level: int,
        table_min_res: int,
        table_max_res: int,
        density_feat_dim: int = 64,
        color_feat_dim: int = 64,
        table_feat_dim: int = 2,
        is_hdr: bool = False,
    ) -> None:
        """
        Constructor of class 'InstantNeRF'.

        Args:
            pos_dim (int): Dimensionality of coordinate vectors of sample points.
            view_dir_dim (int): Dimensionality of view direction vectors.
            num_level (int): Number of grid resolution levels.
            log_max_entry_per_level (int): Number of entries in the hash table.
            for each resolution level in log (base 2) scale.
            table_min_res (int): The coarest voxel grid resolution.
            table_max_res (int): The finest voxel grid resolution.
            density_feat_dim (int): Dimensionality of feature vector within density network.
                Set to 64 by default following the paper.
            color_feat_dim (int): Dimensionality of feature vector within color network.
                Set to 64 by default following the paper.
            table_feat_dim (int): Dimensionality of feature vectors stored as entries of
                the hash table. Set to 2 by default following the paper.
            is_hdr (bool): A flag for switching output activation of the color MLP.
                If True, the network is assumed to be trained on high dynamic range (HDR)
                training images and the exponential activation is used.
                Otherwise, the network is assumed to be trained on low dynamic range (i.e., sRGB)
                training images and the sigmoid activation for limiting the output range to
                [0.0, 1.0] is used.
        """
        super().__init__()

        density_mlp_out_dim = 16
        color_mlp_out_dim = 3

        self._pos_dim = pos_dim
        self._view_dir_dim = view_dir_dim
        self._density_mlp_in_dim = num_level * table_feat_dim
        self._density_feat_dim = density_feat_dim
        self._color_feat_dim = color_feat_dim
        self._is_hdr = is_hdr

        # MLPs
        self.density_mlp = InstantNeRFMLP(
<<<<<<< HEAD
            in_dim=self._pos_dim,
=======
            in_dim=self._density_mlp_in_dim,
>>>>>>> 2bdcc334
            out_dim=density_mlp_out_dim,
            feat_dim=self._density_feat_dim,
            num_hidden_layer=1,
        )
        self.color_mlp = InstantNeRFMLP(
            in_dim=density_mlp_out_dim + self._view_dir_dim,
            out_dim=color_mlp_out_dim,
            feat_dim=self._color_feat_dim,
            num_hidden_layer=2,
        )

        # activation layer
        self.density_actvn = nn.ReLU()
        self.color_actvn = torch.exp if self._is_hdr else nn.Sigmoid()

        # Multi-resolution hash table
        self.hash_table = MultiResHashTable(
            num_level,
            log_max_entry_per_level,
            table_feat_dim,
            table_min_res,
            table_max_res,
        )

    def forward(
        self,
        pos: torch.Tensor,
        view_dir: torch.Tensor,
    ) -> Tuple[torch.Tensor, torch.Tensor]:
        """
        Predicts color and density.

        Given sample point coordinates and view directions,
        predicts the corresponding radiance (RGB) and density (sigma).

        Args:
            pos (torch.Tensor): Tensor of shape (N, self.pos_dim).
                Coordinates of sample points along rays.
            view_dir (torch.Tensor): Tensor of shape (N, self.dir_dim).
                View direction vectors.

        Returns:
            A tuple containing predicted radiance (RGB) and density (sigma) at sample points.
        """
        # check input tensors
        if (pos.ndim != 2) or (view_dir.ndim != 2):
            raise ValueError(f"Expected 2D tensors. Got {pos.ndim}, {view_dir.ndim}-D tensors.")
        if pos.shape[0] != view_dir.shape[0]:
            raise ValueError(
                f"The number of samples must match. Got {pos.shape[0]} and {view_dir.shape[0]}."
            )
        if pos.shape[-1] != self._pos_dim:
            raise ValueError(f"Expected {self._pos_dim}-D position vector. Got {pos.shape[-1]}.")
        if view_dir.shape[-1] != self._view_dir_dim:
            raise ValueError(
                f"Expected {self._view_dir_dim}-D view direction vector. Got {view_dir.shape[-1]}."
            )

        # query the hash table
        table_features = self.hash_table(pos)

        # predict density (sigma)
        density_out = self.density_mlp(table_features)
        density = 2 ** density_out[..., 0].clone()

        # predict radiance (RGB)
        color = self.color_mlp(torch.cat([density_out, view_dir], dim=-1))
        color = self.color_actvn(color)

        return density, color

    @property
    def pos_dim(self) -> int:
        """Returns the acceptable dimensionality of coordinate vectors."""
        return self._pos_dim

    @property
    def view_dir_dim(self) -> int:
        """Returns the acceptable dimensionality of view direction vectors."""
        return self._view_dir_dim

    @property
    def num_level(self) -> int:
        """Returns the number of grid resolution levels"""
        return self.hash_table.num_level

    @property
    def max_entry_per_level(self) -> int:
        """Returns the number of entries in each level of hash tables."""
        return self.hash_table.max_entry_per_level

    @property
    def table_min_res(self) -> int:
        """Returns the lowest resolution of a voxel grid."""
        return self.hash_table.min_res

    @property
    def table_max_res(self) -> int:
        """Returns the highest resolution of a voxel grid.`"""
        return self.hash_table.max_res

    @property
    def density_feat_dim(self) -> int:
        """Returns the dimensionality of density network hidden layer feature vectors."""
        return self._density_feat_dim

    @property
    def color_feat_dim(self) -> int:
        """Returns the dimensionality of color network hidden layer feature vectors."""
        return self._color_feat_dim

    @property
    def is_hdr(self) -> bool:
        """Returns the flag indicating which type of output activation is used."""
        return self._is_hdr


class InstantNeRFMLP(nn.Module):
    """
    A multi-layer perceptron (MLP) used for learning neural radiance fields.

    This class implements the shallow, light-weight MLP used in the paper
    'Instant Neural Graphics Primitives with a Multiresolution Hash Encoding
    (SIGGRAPH 2022, Best Paper)'.

    All the neural primitives presented in the paper, such as gigapixel images
    and signed distance functions (SDFs), are parameterized by this MLP except for NeRF
    using the cascade of two MLPs. For architecture details, please refer to the Section 4
    of the paper.

    Attributes:
        in_dim (int): Dimensionality of input features.
        out_dim (int): Dimensionality of output features.
        feat_dim (int): Dimensionality of hidden layer features.
    """

    def __init__(
        self,
        in_dim: int,
        out_dim: int,
        feat_dim: int,
        num_hidden_layer: int = 2,
    ) -> None:
        """
        Constructor of class 'InstantNeRFMLP'.

        Args:
            in_dim (int): Dimensionality of input features.
            out_dim (int): Dimensionality of output features.
            feat_dim (int): Dimensionality of hidden layer features.
            num_hidden_layer (int): Number of hidden layers involved in the forward propagation.
                Set to 2 by default.
        """
        super().__init__()

        self._in_dim = in_dim
        self._out_dim = out_dim
        self._feat_dim = feat_dim
        self._num_hidden_layer = num_hidden_layer

        # fully-connected layers
        self.fc_in = nn.Linear(self._in_dim, self._feat_dim)
        self.fc_hidden = nn.ModuleList(
            [nn.Linear(self._feat_dim, self._feat_dim) for _ in range(self._num_hidden_layer)]
        )
        self.fc_out = nn.Linear(self._feat_dim, self._out_dim)

        # activation layer
        self.relu_actvn = nn.ReLU()

    def forward(self, x: torch.Tensor) -> torch.Tensor:
        """
        Forward propagation.

        Args:
            x (torch.Tensor): Tensor of shape (N, self.in_dim).
                A batch of input feature vectors.

        Returns:
            out (torch.Tensor): Tensor of shape (N, self.out_dim).
                A batch of output feature vectors.
        """
        # check input tensors
        if x.ndim != 2:
            raise ValueError(f"Expected a 2D tensor. Got {x.ndim}-D tensor.")
        if x.shape[-1] != self.in_dim:
            raise ValueError(f"Expected {self.in_dim}-D position vector. Got {x.shape[-1]}.")

        out = self.fc_in(x)

        for hidden_layer in self.fc_hidden:
            out = self.relu_actvn(hidden_layer(out))

        out = self.fc_out(out)

        return out

    @property
    def in_dim(self) -> int:
        """Returns the acceptable dimensionality of input vectors."""
        return self._in_dim

    @property
    def out_dim(self) -> int:
        """Returns the acceptable dimensionality of output vectors."""
        return self._out_dim

    @property
    def feat_dim(self) -> int:
        """Returns the acceptable dimensionality of hidden layer feature vectors."""
        return self._feat_dim

    @property
    def num_hidden_layer(self) -> int:
        """Returns the number of hidden layers included in the MLP."""
        return self._num_hidden_layer


class MultiResHashTable(nn.Module):
    """
    A multi-resolution hash table implemented using Pytorch.

    Attributes:
        num_level (int): Number of grid resolution levels.
        log_max_entry_per_level (int): Number of entries in the hash table
            for each resolution level in log (base 2) scale.
        feat_dim (int): Dimensionality of feature vectors.
        min_res (int): The coarest voxel grid resolution.
        max_res (int): The finest voxel grid resolution.
    """

    def __init__(
        self,
        num_level: int,
        log_max_entry_per_level: int,
        feat_dim: int,
        min_res: int,
        max_res: int,
    ):
        """
        Constructor for 'MultiResHashTable'.

        Args:
            num_level (int): Number of grid resolution levels.
            max_entry_per_level (int): Number of entries in the hash table at each resolution.
            feat_dim (int): Dimensionality of feature vectors.
            min_res (int): The coarest voxel grid resolution.
            max_res (int): The finest voxel grid resolution.
        """
        super().__init__()

        self._num_level = int(num_level)
        self._max_entry_per_level = int(2**log_max_entry_per_level)
        self._feat_dim = int(feat_dim)
        self._min_res = int(min_res)
        self._max_res = int(max_res)

        # initialize the table entries
        tables = torch.empty(
            (
                self._num_level,
                self._max_entry_per_level,
                self._feat_dim,
            ),
            requires_grad=True,
        )
        nn.init.uniform_(tables, a=-1e-4, b=1e-4)
        self.register_parameter("tables", nn.Parameter(tables))

        # initialize the voxel grid resolutions
        coeff = torch.tensor((self._max_res / self._min_res) ** (1 / (self._num_level - 1)))
        coeffs = coeff ** torch.arange(self._num_level)
        resolutions = torch.floor(self._min_res * coeffs)

        # register the hash function
        self._hash_func = spatial_hash_func

        # register tensors to the buffer
        self.register_buffer("coeffs", coeffs)
        self.register_buffer("resolutions", resolutions)

    def forward(self, coords: torch.Tensor) -> torch.Tensor:
        """
        Forward propagation.

        Args:
            coords (torch.Tensor): Tensor of shape (N, 3).
                3D coordinates of sample points.

        Returns:
            features (torch.Tensor): Tensor of shape (N, F).
                Concatenated feature vectors each retrieved from each level of hash tables.
        """
        return self.query_table(coords)

    def query_table(self, coords: torch.Tensor) -> torch.Tensor:
        """
        Queries multiple levels of the hash tables and retrieves the feature vectors.

        Args:
            coords (torch.Tensor): Tensor of shape (N, 3).
                3D coordinates of sample points.

        Returns:
            features (torch.Tensor): Tensor of shape (N, F).
                Concatenated feature vectors each retrieved from each level of hash tables.
        """
        # scale input coordinates
        scaled_coords = self._scale_coordinates(coords)

        # query hash tables to compute final feature vector
        features = []
        for scaled_coord, table in zip(scaled_coords, self.tables):
            floor = torch.floor(scaled_coord)
            ceil = torch.ceil(scaled_coord)

            # identify 8 corners of the voxels enclosing queried points
            coord_fff = floor
            coord_cff = torch.cat([ceil[:, 0:1], floor[:, 1:2], floor[:, 2:]], dim=-1)
            coord_fcf = torch.cat([floor[:, 0:1], ceil[:, 1:2], floor[:, 2:]], dim=-1)
            coord_ffc = torch.cat([floor[:, 0:1], floor[:, 1:2], ceil[:, 2:]], dim=-1)
            coord_ccf = torch.cat([ceil[:, 0:1], ceil[:, 1:2], floor[:, 2:]], dim=-1)
            coord_cfc = torch.cat([ceil[:, 0:1], floor[:, 1:2], ceil[:, 2:]], dim=-1)
            coord_fcc = torch.cat([floor[:, 0:1], ceil[:, 1:2], ceil[:, 2:]], dim=-1)
            coord_ccc = ceil

            # hash the coordinates to derived hash table indices
            num_coords = coord_fff.shape[0]
            vert_coords = torch.cat(
                [
                    coord_fff,
                    coord_cff,
                    coord_fcf,
                    coord_ffc,
                    coord_ccf,
                    coord_cfc,
                    coord_fcc,
                    coord_ccc,
                ],
                dim=0,
            ).int()
            indices = self._hash_func(vert_coords, self._max_entry_per_level)

            # retrieve feature vectors from the table
            vert_feature = table[indices]
            (
                feature_fff,
                feature_cff,
                feature_fcf,
                feature_ffc,
                feature_ccf,
                feature_cfc,
                feature_fcc,
                feature_ccc,
            ) = torch.split(vert_feature, num_coords, dim=0)

            # trilinear interpolation
            weight_fff = torch.prod(
                torch.abs(coord_ccc.float() - scaled_coord), dim=-1, keepdim=True
            )
            weight_cff = torch.prod(
                torch.abs(coord_fcc.float() - scaled_coord), dim=-1, keepdim=True
            )
            weight_fcf = torch.prod(
                torch.abs(coord_cfc.float() - scaled_coord), dim=-1, keepdim=True
            )
            weight_ffc = torch.prod(
                torch.abs(coord_ccf.float() - scaled_coord), dim=-1, keepdim=True
            )
            weight_ccf = torch.prod(
                torch.abs(coord_ffc.float() - scaled_coord), dim=-1, keepdim=True
            )
            weight_cfc = torch.prod(
                torch.abs(coord_fcf.float() - scaled_coord), dim=-1, keepdim=True
            )
            weight_fcc = torch.prod(
                torch.abs(coord_cff.float() - scaled_coord), dim=-1, keepdim=True
            )
            weight_ccc = torch.prod(
                torch.abs(coord_fff.float() - scaled_coord), dim=-1, keepdim=True
            )
            features.append(
                feature_fff * weight_fff
                + feature_cff * weight_cff
                + feature_fcf * weight_fcf
                + feature_ffc * weight_ffc
                + feature_ccf * weight_ccf
                + feature_cfc * weight_cfc
                + feature_fcc * weight_fcc
                + feature_ccc * weight_ccc
            )

        features = torch.cat(features, dim=-1)
        return features

    @property
    def num_level(self) -> int:
        """Returns the number of grid resolution levels."""
        return self._num_level

    @property
    def max_entry_per_level(self) -> int:
        """Returns the number of entries in the hash table for each resolution level."""
        return self._max_entry_per_level

    @property
    def feat_dim(self) -> int:
        """Returns the dimensionality of feature vectors."""
        return self._feat_dim

    @property
    def min_res(self) -> int:
        """Returns the coarest voxel grid resolution."""
        return self._min_res

    @property
    def max_res(self) -> int:
        """Returns the finest voxel grid resolution."""
        return self._max_res

    def _scale_coordinates(
        self,
        coords: torch.Tensor,
    ) -> torch.Tensor:
        """
        Scales the given 3D coordinates according to the resolution of hash grid being queried.

        Args:
            coords (torch.Tensor): Tensor of shape (N, 3).
                3D (real-valued) coordinates of sample points.

        Returns:
            scaled_coords (torch.Tensor): Tensor of shape (L, N, 3).
                A set of 3D (real-valued) coordinates each scaled according
                to the resolution of the hash grid.
        """
        scaled_coords = coords.unsqueeze(0).repeat(self._num_level, 1, 1)
        scaled_coords = self.resolutions.float().unsqueeze(-1).unsqueeze(-1) * scaled_coords
        return scaled_coords


def spatial_hash_func(
    vert_coords: torch.Tensor,
    num_table_entry: int,
) -> torch.Tensor:
    """
    Hashes the given integer vertex coordinates.

    The input coordinate (x, y, z) is first scaled by the level's grid resolution
    and rounded down and up yielding the two integer vertices spanning a voxel.

    This function computes the hashed values of the coordinates of integer vertices
    following the definition of a spatial hash function presented in [Teschner et al., 2003].

    Args:
        vert_coords (torch.Tensor): Tensor of shape (N, 3).
            The coordinates of integer vertcies being hashed.
        num_table_entry (int): Number of entries in the hash table.

    Returns:
        indices (torch.Tensor): Tensor of shape (N, ).
            The indices specifying entries in the hash table at the level.
    """
    if vert_coords.dtype != torch.int32:
        raise ValueError(
            f"Expected integer coordinates as input. Got a tensor of type {vert_coords.dtype}."
        )
    if vert_coords.ndim != 2:
        raise ValueError(
            "Expected 2D tensor. "
            f"Got {vert_coords.ndim}-dimensional tensor of shape {vert_coords.shape}."
        )

    coeffs = torch.tensor(
        [[1, 2654435761, 805459861]],
        dtype=torch.int32,
        device=vert_coords.get_device(),
    )

    # hash the integer coordinates
    x = coeffs * vert_coords
    indices = torch.bitwise_xor(x[..., 0], x[..., 1])
    indices = torch.bitwise_xor(indices, x[..., 2])
    indices = indices % num_table_entry

    return indices.long()<|MERGE_RESOLUTION|>--- conflicted
+++ resolved
@@ -81,11 +81,7 @@
 
         # MLPs
         self.density_mlp = InstantNeRFMLP(
-<<<<<<< HEAD
-            in_dim=self._pos_dim,
-=======
             in_dim=self._density_mlp_in_dim,
->>>>>>> 2bdcc334
             out_dim=density_mlp_out_dim,
             feat_dim=self._density_feat_dim,
             num_hidden_layer=1,
