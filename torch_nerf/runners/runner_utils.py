"""A set of utility functions commonly used in training/testing scripts."""

import functools
import os
from typing import Callable, Dict, Optional, Tuple, Union

from hydra.core.hydra_config import HydraConfig
from omegaconf import DictConfig
import torch
import torch.utils.data as data
from torch.utils.tensorboard import SummaryWriter
import torchvision.utils as tvu
from tqdm import tqdm
import torch_nerf.src.network as network
import torch_nerf.src.scene as scene
import torch_nerf.src.renderer.cameras as cameras
import torch_nerf.src.renderer.integrators.quadrature_integrator as integrators
import torch_nerf.src.renderer.ray_samplers as ray_samplers
from torch_nerf.src.renderer.volume_renderer import VolumeRenderer
from torch_nerf.src.signal_encoder import PositionalEncoder, SHEncoder
from torch_nerf.src.utils.data.blender_dataset import NeRFBlenderDataset
from torch_nerf.src.utils.data.llff_dataset import LLFFDataset


def init_session(cfg: DictConfig, mode: str) -> Callable:
    """
    Initializes the current session and returns its entry point.

    Args:
        cfg (DictConfig): A config object holding parameters required
            to setup the session.
        mode (str): A string indicating the type of current session.
            Can be one of "train", "render".

    Returns:
        run_session (Callable): A function that serves as the entry point for
            the current (training, validation, or visualization) session.
    """
    if not mode in ("train", "render"):
        raise ValueError(f"Unsupported mode. Expected one of 'train', 'render'. Got {mode}.")

    # identify log directories
    log_dir = HydraConfig.get().runtime.output_dir
    tb_log_dir = os.path.join(log_dir, "tensorboard")

    # initialize Tensorboard writer
    writer = _init_tensorboard(tb_log_dir)

    # initialize CUDA device
    _init_cuda(cfg)

    # initialize renderer, data
    renderer = _init_renderer(cfg)
    dataset, loader = _init_dataset_and_loader(cfg)

    # initialize scene
    default_scene, fine_scene = _init_scene_repr(cfg)

    # initialize optimizer and learning rate scheduler
    optimizer, scheduler = _init_optimizer_and_scheduler(
        cfg,
        default_scene,
        fine_scene=fine_scene,
    )

    # initialize objective function
    loss_func = _init_loss_func(cfg)

    # load if checkpoint exists
    start_epoch = _load_ckpt(
        cfg.train_params.ckpt.path,
        default_scene,
        fine_scene,
        optimizer,
        scheduler,
    )

    # build train, validation, and visualization routine
    # with their parameters binded
    train_one_epoch = _build_train_routine(
        cfg,
        default_scene,
        fine_scene,
        renderer,
        dataset,
        loader,
        loss_func,
        optimizer,
        scheduler,
    )
    validate_one_epoch = _build_validation_routine(cfg)
    visualize = _build_visualization_routine(
        cfg,
        default_scene,
        fine_scene,
        renderer,
    )

    if mode == "train":

        def run_session():
            for epoch in tqdm(range(start_epoch, cfg.train_params.optim.num_iter // len(dataset))):
                # train
                train_losses = train_one_epoch()
                for loss_name, value in train_losses.items():
                    writer.add_scalar(f"Train_Loss/{loss_name}", value, epoch)

                # validate
                if not validate_one_epoch is None:
                    valid_losses = validate_one_epoch()
                    for loss_name, value in valid_losses.items():
                        writer.add_scalar(f"Validation_Loss/{loss_name}", value, epoch)

                # save checkpoint
                if (epoch + 1) % cfg.train_params.log.epoch_btw_ckpt == 0:
                    ckpt_dir = os.path.join(log_dir, "ckpt")
                    _save_ckpt(
                        ckpt_dir,
                        epoch,
                        default_scene,
                        fine_scene,
                        optimizer,
                        scheduler,
                    )

                # visualize
                if (epoch + 1) % cfg.train_params.log.epoch_btw_vis == 0:
                    save_dir = os.path.join(
                        log_dir,
                        f"vis/epoch_{epoch}",
                    )
                    visualize(
                        intrinsics={
                            "f_x": dataset.focal_length,
                            "f_y": dataset.focal_length,
                            "img_width": dataset.img_width,
                            "img_height": dataset.img_height,
                        },
                        extrinsics=dataset.render_poses,
                        img_res=(dataset.img_height, dataset.img_width),
                        save_dir=save_dir,
<<<<<<< HEAD
                        num_imgs=3,
=======
                        num_imgs=1,
>>>>>>> 2bdcc334
                    )

    else:  # render

        def run_session():
            save_dir = os.path.join(
                "render_out",
                cfg.data.dataset_type,
                cfg.data.scene_name,
            )
            visualize(
                intrinsics={
                    "f_x": dataset.focal_length,
                    "f_y": dataset.focal_length,
                    "img_width": dataset.img_width,
                    "img_height": dataset.img_height,
                },
                extrinsics=dataset.render_poses,
                img_res=(dataset.img_height, dataset.img_width),
                save_dir=save_dir,
            )

    return run_session


def _build_train_routine(
    cfg: DictConfig,
    default_scene: scene.Scene,
    fine_scene: scene.Scene,
    renderer: VolumeRenderer,
    dataset: data.Dataset,
    loader: data.DataLoader,
    loss_func: torch.nn.Module,
    optimizer: torch.optim.Optimizer,
    scheduler: object = None,
) -> Callable:
    """
    Builds per epoch training routine.

    Args:
        cfg (DictConfig): A config object holding parameters required
            to setup scene representation.
        default_scene (scene.scene): A default scene representation to be optimized.
        fine_scene (scene.scene): A fine scene representation to be optimized.
            This representation is only used when hierarchical sampling is used.
        renderer (VolumeRenderer): Volume renderer used to render the scene.
        dataset (torch.utils.data.Dataset): Dataset for training data.
        loader (torch.utils.data.DataLoader): Loader for training data.
        loss_func (torch.nn.Module): Objective function to be optimized.
        optimizer (torch.optim.Optimizer): Optimizer.
        scheduler (torch.optim.lr_scheduler.ExponentialLR): Learning rate scheduler.
            Set to None by default.

    Returns:
        train_one_epoch (functools.partial): A function that trains a neural scene representation
            for one epoch.
    """
    # resolve training configuration
    use_hierarchical_sampling = not fine_scene is None

    # TODO: Any more sophisticated way of modularizing this?

    if not use_hierarchical_sampling:

        def train_one_epoch(
            cfg,
            default_scene,
            renderer,
            dataset,
            loader,
            loss_func,
            optimizer,
            scheduler,
<<<<<<< HEAD
        ) -> Dict[torch.Tensor]:
=======
        ) -> Dict[str, torch.Tensor]:
>>>>>>> 2bdcc334
            total_loss = 0.0

            for batch in loader:
                # parse batch
                pixel_gt, extrinsic = batch
                pixel_gt = pixel_gt.squeeze()
                pixel_gt = torch.reshape(pixel_gt, (-1, 3))  # (H, W, 3) -> (H * W, 3)
                extrinsic = extrinsic.squeeze()

                # initialize gradients
                optimizer.zero_grad()

                # set the camera
                renderer.camera = cameras.PerspectiveCamera(
                    {
                        "f_x": dataset.focal_length,
                        "f_y": dataset.focal_length,
                        "img_width": dataset.img_width,
                        "img_height": dataset.img_height,
                    },
                    extrinsic,
                    cfg.renderer.t_near,
                    cfg.renderer.t_far,
                )

                # forward prop.
                pred, indices, _ = renderer.render_scene(
                    default_scene,
                    num_pixels=cfg.renderer.num_pixels,
                    num_samples=cfg.renderer.num_samples_coarse,
                    project_to_ndc=cfg.renderer.project_to_ndc,
                    device=torch.cuda.current_device(),
                )

                loss = loss_func(pixel_gt[indices, ...].cuda(), pred)
                total_loss += loss.item()

                # step
                loss.backward()
                optimizer.step()
                if not scheduler is None:
                    scheduler.step()

            # compute average loss
            total_loss /= len(loader)

            return {
                "total_loss": total_loss,
            }

        return functools.partial(
            train_one_epoch,
            cfg,
            default_scene,
            renderer,
            dataset,
            loader,
            loss_func,
            optimizer,
            scheduler,
        )
    else:

        def train_one_epoch(
            cfg,
            default_scene,
            fine_scene,
            renderer,
            dataset,
            loader,
            loss_func,
            optimizer,
            scheduler,
        ) -> Dict[str, torch.Tensor]:
            total_loss = 0.0
            total_default_loss = 0.0
            total_fine_loss = 0.0

            for batch in loader:
                # parse batch
                pixel_gt, extrinsic = batch
                pixel_gt = pixel_gt.squeeze()
                pixel_gt = torch.reshape(pixel_gt, (-1, 3))  # (H, W, 3) -> (H * W, 3)
                extrinsic = extrinsic.squeeze()

                # initialize gradients
                optimizer.zero_grad()

                # set the camera
                renderer.camera = cameras.PerspectiveCamera(
                    {
                        "f_x": dataset.focal_length,
                        "f_y": dataset.focal_length,
                        "img_width": dataset.img_width,
                        "img_height": dataset.img_height,
                    },
                    extrinsic,
                    cfg.renderer.t_near,
                    cfg.renderer.t_far,
                )

                # forward prop. default (coarse) network
                default_pred, default_indices, default_weights = renderer.render_scene(
                    default_scene,
                    num_pixels=cfg.renderer.num_pixels,
                    num_samples=cfg.renderer.num_samples_coarse,
                    project_to_ndc=cfg.renderer.project_to_ndc,
                    device=torch.cuda.current_device(),
                )
                loss = loss_func(pixel_gt[default_indices, ...].cuda(), default_pred)
                total_default_loss += loss.item()

                # forward prop. fine network
                if not fine_scene is None:
                    fine_pred, fine_indices, _ = renderer.render_scene(
                        fine_scene,
                        num_pixels=cfg.renderer.num_pixels,
                        num_samples=(
                            cfg.renderer.num_samples_coarse,
                            cfg.renderer.num_samples_fine,
                        ),
                        project_to_ndc=cfg.renderer.project_to_ndc,
                        pixel_indices=default_indices,  # sample the ray from the same pixels
                        weights=default_weights,
                        device=torch.cuda.current_device(),
                    )
                    fine_loss = loss_func(pixel_gt[fine_indices, ...].cuda(), fine_pred)
                    total_fine_loss += fine_loss.item()
                    loss += fine_loss

                total_loss += loss.item()

                # step
                loss.backward()
                optimizer.step()
                if not scheduler is None:
                    scheduler.step()

            # compute average loss
            total_loss /= len(loader)
            total_default_loss /= len(loader)
            total_fine_loss /= len(loader)

            return {
                "total_loss": total_loss,
                "total_default_loss": total_default_loss,
                "total_fine_loss": total_fine_loss,
            }

        return functools.partial(
            train_one_epoch,
            cfg,
            default_scene,
            fine_scene,
            renderer,
            dataset,
            loader,
            loss_func,
            optimizer,
            scheduler,
        )


def _build_validation_routine(cfg) -> Callable:
    """ """
    return None


def _build_visualization_routine(
    cfg,
    default_scene: scene.Scene,
    fine_scene: scene.Scene,
    renderer: VolumeRenderer,
) -> Callable:
    """
    Builds per epoch visualization routine.

    Args:
        cfg (DictConfig): A config object holding parameters required
            to setup scene representation.
        default_scene (scene.scene): A default scene representation to be optimized.
        fine_scene (scene.scene): A fine scene representation to be optimized.
            This representation is only used when hierarchical sampling is used.
        renderer (VolumeRenderer): Volume renderer used to render the scene.

    Returns:
        visualize_scene (functools.partial): A function that visualizes a neural scene representation.
    """
    visualize_scene = functools.partial(
        _visualize_scene,
        cfg,
        default_scene,
        fine_scene,
        renderer,
    )

    return visualize_scene


def _init_cuda(cfg: DictConfig) -> None:
    """
    Checks availability of CUDA devices in the system and set the default device.

    Args:
        cfg (DictConfig): A config object holding parameters required
            to configure CUDA devices.
    """
    if torch.cuda.is_available():
        device_id = cfg.cuda.device_id

        if device_id > torch.cuda.device_count() - 1:
            print(
                "Invalid device ID. "
                f"There are {torch.cuda.device_count()} devices but got index {device_id}."
            )
            device_id = 0
            cfg.cuda.device_id = device_id  # overwrite config
            print(f"Set device ID to {cfg.cuda.device_id} by default.")
        torch.cuda.set_device(cfg.cuda.device_id)
        print(f"CUDA device detected. Using device {torch.cuda.current_device()}.")
    else:
        print("CUDA is not supported on this system. Using CPU by default.")


def _init_dataset_and_loader(
    cfg: DictConfig,
) -> Tuple[data.Dataset, data.DataLoader]:
    """
    Initializes the dataset and loader.

    Args:
        cfg (DictConfig): A config object holding parameters required
            to setup dataset and loader.

    Returns:
        dataset (torch.utils.data.Dataset): Dataset object.
        loader (torch.utils.data.DataLoader): DataLoader object.
    """
    if cfg.data.dataset_type == "nerf_synthetic":
        dataset = NeRFBlenderDataset(
            cfg.data.data_root,
            scene_name=cfg.data.scene_name,
            data_type=cfg.data.data_type,
            half_res=cfg.data.half_res,
            white_bg=cfg.data.white_bg,
        )
    elif cfg.data.dataset_type == "nerf_llff":
        dataset = LLFFDataset(
            cfg.data.data_root,
            scene_name=cfg.data.scene_name,
            factor=cfg.data.factor,
            recenter=cfg.data.recenter,
            bd_factor=cfg.data.bd_factor,
            spherify=cfg.data.spherify,
        )

        # update the near and far bounds
        if cfg.renderer.project_to_ndc:
            cfg.renderer.t_near = 0.0
            cfg.renderer.t_far = 1.0
            print(
                "Using NDC projection for LLFF scene. "
                f"Set (t_near, t_far) to ({cfg.renderer.t_near}, {cfg.renderer.t_far})."
            )
        else:
            cfg.renderer.t_near = float(torch.min(dataset.z_bounds) * 0.9)
            cfg.renderer.t_far = float(torch.max(dataset.z_bounds) * 1.0)
            print(
                "Proceeding without NDC projection. "
                f"Set (t_near, t_far) to ({cfg.renderer.t_near}, {cfg.renderer.t_far})."
            )
    elif cfg.data.dataset_type == "nerf_deepvoxels":
        raise NotImplementedError()
    else:
        raise ValueError("Unsupported dataset.")

    print("===========================================")
    print("Loaded dataset successfully.")
    print(f"Dataset type / Scene name: {cfg.data.dataset_type} / {cfg.data.scene_name}")
    print(f"Number of training data: {len(dataset)}")
    print(f"Image resolution: ({dataset.img_height}, {dataset.img_width})")
    print(f"Focal length(s): ({dataset.focal_length}, {dataset.focal_length})")
    print("===========================================")

    loader = data.DataLoader(
        dataset,
        batch_size=cfg.data.batch_size,
        shuffle=cfg.data.shuffle,
        num_workers=4,  # TODO: Adjust dynamically according to cfg.cuda.device_id
    )

    return dataset, loader


def _init_renderer(cfg: DictConfig):
    """
    Initializes the renderer for rendering scene representations.

    Args:
        cfg (DictConfig): A config object holding parameters required
            to setup renderer.
    """
    integrator = None
    sampler = None

    # TODO: Separate below lines to functions
    if cfg.renderer.integrator_type == "quadrature":
        integrator = integrators.QuadratureIntegrator()
    else:
        raise ValueError("Unsupported integrator type.")

    if cfg.renderer.sampler_type == "stratified":
        sampler = ray_samplers.StratifiedSampler()
    else:
        raise ValueError("Unsupported ray sampler type.")

    renderer = VolumeRenderer(integrator, sampler)

    return renderer


def _init_tensorboard(tb_log_dir: str) -> SummaryWriter:
    """
    Initializes tensorboard writer.

    Args:
        tb_log_dir (str): A directory where Tensorboard logs will be saved.

    Returns:
        writer (SummaryWriter): A writer (handle) for logging data.
    """
    if not os.path.exists(tb_log_dir):
        os.mkdir(tb_log_dir)
    writer = SummaryWriter(log_dir=tb_log_dir)
    return writer


def _init_scene_repr(cfg: DictConfig) -> Tuple[scene.Scene, Optional[scene.Scene]]:
    """
    Initializes the scene representation to be trained / tested.

    Load pretrained scene if weights are provided as an argument.

    Args:
        cfg (DictConfig): A config object holding parameters required
            to setup scene representation.

    Returns:
        default_scene (scene.Scene): A scene representation used by default.
        fine_scene (scene.Scene): An additional scene representation used with
            hierarchical sampling strategy.
    """
<<<<<<< HEAD
    if cfg.scene.type == "cube":
        coord_enc = pe.PositionalEncoder(
=======
    if cfg.signal_encoder.type == "pe":
        coord_enc = PositionalEncoder(
>>>>>>> 2bdcc334
            cfg.network.pos_dim,
            cfg.signal_encoder.coord_encode_level,
            cfg.signal_encoder.include_input,
        )
        dir_enc = PositionalEncoder(
            cfg.network.view_dir_dim,
            cfg.signal_encoder.dir_encode_level,
            cfg.signal_encoder.include_input,
        )
<<<<<<< HEAD

        default_network = network.NeRF(
            coord_enc.out_dim,
            dir_enc.out_dim,
        ).to(cfg.cuda.device_id)

        default_scene = scene.PrimitiveCube(
            default_network,
            {"coord_enc": coord_enc, "dir_enc": dir_enc},
        )

        fine_scene = None
        if cfg.renderer.num_samples_fine > 0:  # initialize fine scene
            fine_network = network.NeRF(
=======
    elif cfg.signal_encoder.type == "sh":
        coord_enc = SHEncoder(
            cfg.network.pos_dim,
            cfg.signal_encoder.degree,
        )
        dir_enc = SHEncoder(
            cfg.network.view_dir_dim,
            cfg.signal_encoder.degree,
        )
    else:
        raise NotImplementedError()
    encoders = {
        "coord_enc": coord_enc,
        "dir_enc": dir_enc,
    }
    if cfg.scene.type == "cube":
        if cfg.network.type == "nerf":
            default_network = network.NeRF(
>>>>>>> 2bdcc334
                coord_enc.out_dim,
                dir_enc.out_dim,
            ).to(cfg.cuda.device_id)
        elif cfg.network.type == "instant_nerf":
            default_network = network.InstantNeRF(
                cfg.network.pos_dim,
                dir_enc.out_dim,
                cfg.network.num_level,
                cfg.network.log_max_entry_per_level,
                cfg.network.min_res,
                cfg.network.max_res,
                table_feat_dim=cfg.network.table_feat_dim,
            ).to(cfg.cuda.device_id)
            encoders.pop("coord_enc", None)
        else:
            raise NotImplementedError()

        default_scene = scene.PrimitiveCube(
            default_network,
            encoders,
        )

        fine_scene = None
        if cfg.renderer.num_samples_fine > 0:  # initialize fine scene
            if cfg.network.type == "nerf":
                fine_network = network.NeRF(
                    coord_enc.out_dim,
                    dir_enc.out_dim,
                ).to(cfg.cuda.device_id)
            elif cfg.network.type == "instant_nerf":
                fine_network = network.InstantNeRF(
                    cfg.network.pos_dim,
                    dir_enc.out_dim,
                    cfg.network.num_level,
                    cfg.network.log_max_entry_per_level,
                    cfg.network.min_res,
                    cfg.network.max_res,
                    table_feat_dim=cfg.network.table_feat_dim,
                ).to(cfg.cuda.device_id)
            else:
                raise NotImplementedError()
            fine_scene = scene.PrimitiveCube(
                fine_network,
                encoders,
            )
        return default_scene, fine_scene
<<<<<<< HEAD
    elif cfg.scene.type == "hash_encoding":
        """
        dir_enc = pe.PositionalEncoder(
            cfg.network.view_dir_dim,
            cfg.signal_encoder.dir_encode_level,
            cfg.signal_encoder.include_input,
        )

        network = network.InstantNeRF(
            # compute input feature vector dimension

        )
        """
        raise NotImplementedError()
=======
>>>>>>> 2bdcc334
    else:
        raise ValueError("Unsupported scene representation.")


def _init_optimizer_and_scheduler(
    cfg: DictConfig,
    default_scene: scene.scene,
    fine_scene: scene.scene = None,
) -> Tuple[torch.optim.Optimizer, Optional[object]]:
    """
    Initializes the optimizer and learning rate scheduler used for training.

    Args:
        cfg (DictConfig): A config object holding parameters required
            to setup optimizer and learning rate scheduler.
        scenes (Dict): A dictionary containing neural scene representation(s).

    Returns:
        optimizer (torch.optim.Optimizer):
        scheduler ():
    """
    optimizer = None
    scheduler = None

    # identify parameters to be optimized
    params = list(default_scene.radiance_field.parameters())
    if not fine_scene is None:
        params += list(fine_scene.radiance_field.parameters())

    # ==============================================================================
    # configure optimizer
    if cfg.train_params.optim.optim_type == "adam":
        optimizer = torch.optim.Adam(
            params,
            lr=cfg.train_params.optim.init_lr,
<<<<<<< HEAD
=======
            eps=cfg.train_params.optim.eps,
>>>>>>> 2bdcc334
        )
    else:
        raise NotImplementedError()

    # ==============================================================================
    # configure learning rate scheduler
    if cfg.train_params.optim.scheduler_type == "exp":
        # compute decay rate
        init_lr = cfg.train_params.optim.init_lr
        end_lr = cfg.train_params.optim.end_lr
        num_iter = cfg.train_params.optim.num_iter
        gamma = pow(end_lr / init_lr, 1 / num_iter)

        scheduler = torch.optim.lr_scheduler.ExponentialLR(
            optimizer,
            gamma,
        )
    else:
        raise NotImplementedError()

    return optimizer, scheduler


def _init_loss_func(cfg: DictConfig) -> torch.nn.Module:
    """
    Initializes objective functions used to train neural radiance fields.

    Args:
        cfg (DictConfig): A config object holding flags required to construct
            objective functions.

    Returns:
        loss (torch.nn.Module): An instance of torch.nn.Module.
            Module that evaluates the value of objective function.
    """
    if cfg.objective.loss_type == "nerf_default":
        return torch.nn.MSELoss()
    else:
        raise ValueError("Unsupported loss configuration.")


def _save_ckpt(
    ckpt_dir: str,
    epoch: int,
    default_scene: scene.scene,
    fine_scene: scene.scene,
    optimizer: torch.optim.Optimizer,
    scheduler,
) -> None:
    """
    Saves the checkpoint.

    Args:
        epoch (int):
        default_scene (scene.scene):
        fine_scene (scene.scene):
        optimizer ():
        scheduler ():
    """
    if not os.path.exists(ckpt_dir):
        os.makedirs(ckpt_dir)
    ckpt_file = os.path.join(ckpt_dir, f"ckpt_{str(epoch).zfill(6)}.pth")

    ckpt = {
        "epoch": epoch,
        "optimizer_state_dict": optimizer.state_dict(),
    }

    # save scheduler state
    if not scheduler is None:
        ckpt["scheduler_state_dict"] = scheduler.state_dict()

    # save scene(s)
    ckpt["scene_default"] = default_scene.radiance_field.state_dict()
    if not fine_scene is None:
        ckpt["scene_fine"] = fine_scene.radiance_field.state_dict()

    torch.save(
        ckpt,
        ckpt_file,
    )


def _load_ckpt(
    ckpt_file,
    default_scene: scene.scene,
    fine_scene: scene.scene,
    optimizer: torch.optim.Optimizer,
    scheduler: object = None,
) -> int:
    """
    Loads the checkpoint.

    Args:
        ckpt_file (str): A path to the checkpoint file.
        default_scene (scene.scene):
        fine_scene (scene.scene):
        optimizer (torch.optim.Optimizer):
        scheduler ():

    Returns:
        epoch: The epoch from where training continues.
    """
    epoch = 0

    if ckpt_file is None or not os.path.exists(ckpt_file):
        print("Checkpoint file not found.")
        return epoch

    ckpt = torch.load(ckpt_file, map_location="cpu")

    # load epoch
    epoch = ckpt["epoch"]

    # load scene(s)
    default_scene.radiance_field.load_state_dict(ckpt["scene_default"])
    default_scene.radiance_field.to(torch.cuda.current_device())
    if not fine_scene is None:
        fine_scene.radiance_field.load_state_dict(ckpt["scene_fine"])
        fine_scene.radiance_field.to(torch.cuda.current_device())

    # load optimizer and scheduler states
    if not optimizer is None:
        optimizer.load_state_dict(ckpt["optimizer_state_dict"])
        if not scheduler is None:
            scheduler.load_state_dict(ckpt["scheduler_state_dict"])

    print("Checkpoint loaded.")
    return epoch


def _visualize_scene(
    cfg,
    default_scene: scene.Scene,
    fine_scene: scene.Scene,
    renderer: VolumeRenderer,
    intrinsics: Union[Dict, torch.Tensor],
    extrinsics: torch.Tensor,
    img_res: Tuple[int, int],
    save_dir: str,
    num_imgs: int = None,
):
    """
    Visualizes the given scenes.

    If multiple scene representations are provided (e.g., coarse and fine scenes in hierarchical
    sampling), render the one that outputs the highest quality image.

    Args:
        cfg (DictConfig): A config object holding parameters required
            to setup scene representation.
        scenes (Dict): A dictionary of neural scene representation(s).
        renderer (VolumeRenderer): Volume renderer used to render the scene.
        intrinsics (Dict | torch.Tensor): A dictionary containing camera intrinsic parameters or
            the intrinsic matrix.
        extrinsics (torch.Tensor): An instance of torch.Tensor of shape (N, 4, 4)
            where N is the number of camera poses included in the trajectory.
        img_res (Tuple): A 2-tuple of form (img_height, img_width).
        save_dir (str): Directory to store render outputs.
        num_imgs (int): The number of images to be rendered. If not explicitly set,
            images will be rendered from all camera poses provided.
    """
    if not os.path.exists(save_dir):
        os.makedirs(save_dir, exist_ok=True)

    pred_img_dir = os.path.join(save_dir, "pred_imgs")
    if not os.path.exists(pred_img_dir):
        os.mkdir(pred_img_dir)

    with torch.no_grad():
        for pose_idx, extrinsic in tqdm(enumerate((extrinsics))):
            if not num_imgs is None:
                if pose_idx >= num_imgs:
                    break

            # set the camera
            renderer.camera = cameras.PerspectiveCamera(
                intrinsics,
                extrinsic,
                cfg.renderer.t_near,
                cfg.renderer.t_far,
            )

            img_height, img_width = img_res
            num_total_pixel = img_height * img_width

            # render coarse scene first
            pixel_pred, default_indices, default_weights = renderer.render_scene(
                default_scene,
                num_pixels=num_total_pixel,
                num_samples=cfg.renderer.num_samples_coarse,
                project_to_ndc=cfg.renderer.project_to_ndc,
                device=torch.cuda.current_device(),
                num_ray_batch=num_total_pixel // cfg.renderer.num_pixels,
            )
            if not fine_scene is None:  # visualize "fine" scene
                pixel_pred, _, _ = renderer.render_scene(
                    fine_scene,
                    num_pixels=num_total_pixel,
                    num_samples=(cfg.renderer.num_samples_coarse, cfg.renderer.num_samples_fine),
                    project_to_ndc=cfg.renderer.project_to_ndc,
                    pixel_indices=default_indices,
                    weights=default_weights,
                    device=torch.cuda.current_device(),
                    num_ray_batch=num_total_pixel // cfg.renderer.num_pixels,
                )

            # (H * W, C) -> (C, H, W)
            pixel_pred = pixel_pred.reshape(img_height, img_width, -1)
            pixel_pred = pixel_pred.permute(2, 0, 1)

            # save the image
            tvu.save_image(
                pixel_pred,
                os.path.join(pred_img_dir, f"{str(pose_idx).zfill(5)}.png"),
            )<|MERGE_RESOLUTION|>--- conflicted
+++ resolved
@@ -139,11 +139,7 @@
                         extrinsics=dataset.render_poses,
                         img_res=(dataset.img_height, dataset.img_width),
                         save_dir=save_dir,
-<<<<<<< HEAD
-                        num_imgs=3,
-=======
                         num_imgs=1,
->>>>>>> 2bdcc334
                     )
 
     else:  # render
@@ -217,11 +213,7 @@
             loss_func,
             optimizer,
             scheduler,
-<<<<<<< HEAD
-        ) -> Dict[torch.Tensor]:
-=======
         ) -> Dict[str, torch.Tensor]:
->>>>>>> 2bdcc334
             total_loss = 0.0
 
             for batch in loader:
@@ -574,13 +566,8 @@
         fine_scene (scene.Scene): An additional scene representation used with
             hierarchical sampling strategy.
     """
-<<<<<<< HEAD
-    if cfg.scene.type == "cube":
-        coord_enc = pe.PositionalEncoder(
-=======
     if cfg.signal_encoder.type == "pe":
         coord_enc = PositionalEncoder(
->>>>>>> 2bdcc334
             cfg.network.pos_dim,
             cfg.signal_encoder.coord_encode_level,
             cfg.signal_encoder.include_input,
@@ -590,22 +577,6 @@
             cfg.signal_encoder.dir_encode_level,
             cfg.signal_encoder.include_input,
         )
-<<<<<<< HEAD
-
-        default_network = network.NeRF(
-            coord_enc.out_dim,
-            dir_enc.out_dim,
-        ).to(cfg.cuda.device_id)
-
-        default_scene = scene.PrimitiveCube(
-            default_network,
-            {"coord_enc": coord_enc, "dir_enc": dir_enc},
-        )
-
-        fine_scene = None
-        if cfg.renderer.num_samples_fine > 0:  # initialize fine scene
-            fine_network = network.NeRF(
-=======
     elif cfg.signal_encoder.type == "sh":
         coord_enc = SHEncoder(
             cfg.network.pos_dim,
@@ -624,7 +595,6 @@
     if cfg.scene.type == "cube":
         if cfg.network.type == "nerf":
             default_network = network.NeRF(
->>>>>>> 2bdcc334
                 coord_enc.out_dim,
                 dir_enc.out_dim,
             ).to(cfg.cuda.device_id)
@@ -671,23 +641,6 @@
                 encoders,
             )
         return default_scene, fine_scene
-<<<<<<< HEAD
-    elif cfg.scene.type == "hash_encoding":
-        """
-        dir_enc = pe.PositionalEncoder(
-            cfg.network.view_dir_dim,
-            cfg.signal_encoder.dir_encode_level,
-            cfg.signal_encoder.include_input,
-        )
-
-        network = network.InstantNeRF(
-            # compute input feature vector dimension
-
-        )
-        """
-        raise NotImplementedError()
-=======
->>>>>>> 2bdcc334
     else:
         raise ValueError("Unsupported scene representation.")
 
@@ -723,10 +676,7 @@
         optimizer = torch.optim.Adam(
             params,
             lr=cfg.train_params.optim.init_lr,
-<<<<<<< HEAD
-=======
             eps=cfg.train_params.optim.eps,
->>>>>>> 2bdcc334
         )
     else:
         raise NotImplementedError()
